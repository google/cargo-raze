--- conflicted
+++ resolved
@@ -348,22 +348,16 @@
         additional_flags: additional_flags,
         extra_aliased_targets: extra_aliased_targets,
         data_attr: data_attr,
-<<<<<<< HEAD
         git_data: git_data,
-=======
         sha256: own_package.sha256.clone(),
->>>>>>> 3b0d4962
       })
     }
 
     Ok(crate_contexts)
   }
 
-<<<<<<< HEAD
+
   fn produce_targets(&self, package: &Package, source_id: &Option<SourceId>, settings: &RazeSettings) -> CargoResult<Vec<BuildTarget>> {
-=======
-  fn produce_targets(&self, package: &Package) -> CargoResult<Vec<BuildTarget>> {
->>>>>>> 3b0d4962
     let mut targets = Vec::new();
     for target in package.targets.iter() {
       let manifest_pathbuf = PathBuf::from(&package.manifest_path);
