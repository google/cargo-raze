// Copyright 2018 Google Inc.
//
// Licensed under the Apache License, Version 2.0 (the "License");
// you may not use this file except in compliance with the License.
// You may obtain a copy of the License at
//
//      http://www.apache.org/licenses/LICENSE-2.0
//
// Unless required by applicable law or agreed to in writing, software
// distributed under the License is distributed on an "AS IS" BASIS,
// WITHOUT WARRANTIES OR CONDITIONS OF ANY KIND, either express or implied.
// See the License for the specific language governing permissions and
// limitations under the License.

use cargo::CargoError;
use cargo::core::dependency::Platform;
use cargo::util::CargoResult;
use context::BuildDependency;
use context::BuildTarget;
use context::CrateContext;
use context::LicenseData;
use context::WorkspaceContext;
use license;
use metadata::CargoWorkspaceFiles;
use metadata::Metadata;
use metadata::MetadataFetcher;
use metadata::Package;
use metadata::PackageId;
use metadata::ResolveNode;
use settings::CrateSettings;
use settings::GenMode;
use settings::RazeSettings;
use slug;
use std::collections::HashMap;
use std::collections::HashSet;
use std::fs;
use std::path::PathBuf;
use std::str;
use std::str::FromStr;
use util;

/** An entity that can produce an organized, planned build ready to be rendered. */
pub trait BuildPlanner {
  fn plan_build(
    &mut self,
    settings: &RazeSettings,
    files: CargoWorkspaceFiles,
  ) -> CargoResult<PlannedBuild>;
}

/** The default implementation of a BuildPlanner. */
pub struct BuildPlannerImpl<'fetcher> {
  metadata_fetcher: &'fetcher mut MetadataFetcher,
}

/** A ready-to-be-rendered build, containing renderable context for each crate. */
#[derive(Debug)]
pub struct PlannedBuild {
  pub workspace_context: WorkspaceContext,
  pub crate_contexts: Vec<CrateContext>,
}

impl<'fetcher> BuildPlanner for BuildPlannerImpl<'fetcher> {
  fn plan_build(
    &mut self,
    settings: &RazeSettings,
    files: CargoWorkspaceFiles,
  ) -> CargoResult<PlannedBuild> {
    let metadata = try!(self.metadata_fetcher.fetch_metadata(files));
    if settings.genmode == GenMode::Vendored {
      try!(self.check_crates_vendored(&metadata));
    }
    let workspace_context = WorkspaceContext {
      workspace_path: settings.workspace_path.clone(),
      platform_triple: settings.target.clone(),
      gen_workspace_prefix: settings.gen_workspace_prefix.clone(),
    };

    let crate_contexts = try!(self.produce_crate_contexts(&settings, &metadata));

    Ok(PlannedBuild {
      crate_contexts: crate_contexts,
      workspace_context: workspace_context,
    })
  }
}

impl<'fetcher> BuildPlannerImpl<'fetcher> {
  pub fn new(metadata_fetcher: &'fetcher mut MetadataFetcher) -> BuildPlannerImpl<'fetcher> {
    BuildPlannerImpl {
      metadata_fetcher: metadata_fetcher,
    }
  }

  fn check_crates_vendored(&self, metadata: &Metadata) -> CargoResult<()> {
    for package in metadata.packages.iter() {
      // Don't expect the root crate to be vendored
      if package.id == metadata.resolve.root {
        continue;
      }

      let full_name = format!("{}-{}", package.name, package.version);
      let path = format!("./vendor/{}/", full_name);

      if fs::metadata(&path).is_err() {
        return Err(CargoError::from(format!(
          "failed to find {}. Either switch to \"Remote\" genmode, or run `cargo vendor -x` first.",
          &path
        )));
      };
    }

    Ok(())
  }

  fn get_root_deps(&self, metadata: &Metadata) -> CargoResult<Vec<PackageId>> {
    let root_resolve_node_opt = {
      let root_id = &metadata.resolve.root;
      metadata.resolve.nodes.iter().find(|node| &node.id == root_id)
    };
    let root_resolve_node = if root_resolve_node_opt.is_some() {
      // UNWRAP: Guarded above
      root_resolve_node_opt.unwrap()
    } else {
      eprintln!("Resolve was: {:#?}", metadata.resolve);
      eprintln!("root_id: {:?}", metadata.resolve.root);
      return Err(CargoError::from("Resolve did not contain root crate!"));
    };
    Ok(root_resolve_node.dependencies.clone())
  }

  fn produce_crate_contexts(
    &self,
    settings: &RazeSettings,
    metadata: &Metadata,
  ) -> CargoResult<Vec<CrateContext>> {
    let root_direct_deps = try!(self.get_root_deps(&metadata));
    let packages_by_id = metadata
      .packages
      .iter()
      .map(|p| (p.id.clone(), p.clone()))
      .collect::<HashMap<PackageId, Package>>();
    let (package_id_to_build_path, package_id_to_default_build_target) = {
      let mut package_id_to_build_path = HashMap::new();
      let mut package_id_to_default_build_target = HashMap::new();

      for package in metadata.packages.iter() {
        let sanitized_name = slug::slugify(&package.name).replace("-", "_");
        let build_path = match settings.genmode {
          GenMode::Remote => {
            let sanitized_version = slug::slugify(&package.version).replace("-", "_");
            format!(
              "@{}__{}__{}//",
              settings.gen_workspace_prefix, sanitized_name, sanitized_version
            )
          },
          GenMode::Vendored => {
            format!("{}/vendor/{}-{}", settings.workspace_path, package.name, package.version)
          },
        };
        package_id_to_default_build_target
          .insert(package.id.clone(), format!("{}:{}", build_path, sanitized_name));
        package_id_to_build_path.insert(package.id.clone(), build_path);
      }

      (package_id_to_build_path, package_id_to_default_build_target)
    };

    // Verify that all nodes are present in package list
    {
      let mut missing_nodes = Vec::new();
      for node in metadata.resolve.nodes.iter() {
        if !packages_by_id.contains_key(&node.id) {
          missing_nodes.push(&node.id);
        }
      }
      if !missing_nodes.is_empty() {
        // This implies that we either have a mistaken understanding of Cargo resolution, or that
        // it broke.
        return Err(CargoError::from(format!(
          "Metadata.packages list was missing keys: {:?}",
          missing_nodes
        )));
      }
    }

    // Verify that user settings are being used
    {
      let mut name_to_versions = HashMap::new();
      for package in metadata.packages.iter() {
        name_to_versions
          .entry(package.name.clone())
          .or_insert(HashSet::new())
          .insert(package.version.clone());
      }
      let empty_set = HashSet::new();
      for (name, versions) in settings.crates.iter() {
        for v in versions.keys() {
          let alternatives = name_to_versions.get(name).unwrap_or(&empty_set);
          if !alternatives.contains(v) {
            let help = if alternatives.is_empty() {
              "no alternatives found.".to_owned()
            } else {
              format!("did you mean one of {}-{:?}?", name, alternatives)
            };
            eprintln!("Found unused raze settings for {}-{}, {}", name, v, help);
          }
        }
      }
    }

    let mut crate_contexts = Vec::new();
    // TODO(acmcarther): handle unwrap
    let platform_attrs = util::fetch_attrs(&settings.target).unwrap();
    let mut sorted_nodes: Vec<&ResolveNode> = metadata.resolve.nodes.iter().collect();
    sorted_nodes.sort_unstable_by_key(|n| &n.id);
    for node in sorted_nodes.into_iter() {
      let own_package = packages_by_id.get(&node.id).unwrap();
      let full_name = format!("{}-{}", own_package.name, own_package.version);
      let path = format!("./vendor/{}/", full_name);

      // Skip the root package (which is probably a junk package, by convention)
      if own_package.id == metadata.resolve.root {
        continue;
      }

      // Resolve dependencies into types
      let mut build_dep_names = Vec::new();
      let mut dev_dep_names = Vec::new();
      let mut normal_dep_names = Vec::new();
      for dep in own_package.dependencies.iter() {
        if dep.target.is_some() {
          // UNWRAP: Safe from above check
          let target_str = dep.target.as_ref().unwrap();
          let platform = try!(Platform::from_str(target_str));

          // Skip this dep if it doesn't match our platform attributes
          if !platform.matches(&settings.target, Some(&platform_attrs)) {
            continue;
          }
        }

        match dep.kind.as_ref().map(|v| v.as_str()) {
          None | Some("normal") => normal_dep_names.push(dep.name.clone()),
          Some("dev") => dev_dep_names.push(dep.name.clone()),
          Some("build") => build_dep_names.push(dep.name.clone()),
          something_else => panic!(
            "Unhandlable dependency type {:?} for {} on {} detected!",
            something_else, own_package.name, dep.name
          ),
        }
      }

      let mut build_deps = Vec::new();
      let mut dev_deps = Vec::new();
      let mut normal_deps = Vec::new();
      for dep_id in node.dependencies.iter() {
        // UNWRAP(s): Safe from verification of packages_by_id
        let dep_package = packages_by_id.get(dep_id.as_str()).unwrap();
        let build_target = package_id_to_default_build_target.get(dep_id).unwrap();

        let build_dependency = BuildDependency {
          name: dep_package.name.clone(),
          version: dep_package.version.clone(),
          build_target: build_target.clone(),
        };
        if build_dep_names.contains(&dep_package.name) {
          build_deps.push(build_dependency.clone());
        }

        if dev_dep_names.contains(&dep_package.name) {
          dev_deps.push(build_dependency.clone());
        }

        if normal_dep_names.contains(&dep_package.name) {
          normal_deps.push(build_dependency);
        }
      }
      build_deps.sort();
      dev_deps.sort();
      normal_deps.sort();

      let mut targets = try!(self.produce_targets(&own_package));
      targets.sort();

      let possible_crate_settings =
        settings.crates.get(&own_package.name).and_then(|c| c.get(&own_package.version));

      let should_gen_buildrs =
        possible_crate_settings.map(|s| s.gen_buildrs.clone()).unwrap_or(false);
      let build_script_target = if should_gen_buildrs {
        targets.iter().find(|t| t.kind.as_str() == "custom-build").cloned()
      } else {
        None
      };

      let targets_sans_build_script =
        targets.into_iter().filter(|t| t.kind.as_str() != "custom-build").collect::<Vec<_>>();

      let additional_deps =
        possible_crate_settings.map(|s| s.additional_deps.clone()).unwrap_or(Vec::new());

      let additional_flags =
        possible_crate_settings.map(|s| s.additional_flags.clone()).unwrap_or(Vec::new());

      let extra_aliased_targets =
        possible_crate_settings.map(|s| s.extra_aliased_targets.clone()).unwrap_or(Vec::new());

      // Skip generated dependencies explicitly designated to be skipped (potentially due to
      // being replaced or customized as part of additional_deps)
      let non_skipped_normal_deps = possible_crate_settings
        .map(|s| prune_skipped_deps(&normal_deps, s))
        .unwrap_or_else(|| normal_deps);
      let non_skipped_build_deps = possible_crate_settings
        .map(|s| prune_skipped_deps(&build_deps, s))
        .unwrap_or_else(|| build_deps);

      let license_str = own_package.license.as_ref().map(|s| s.as_str()).unwrap_or("");
      let licenses = load_and_dedup_licenses(license_str);

      let data_attr = possible_crate_settings.and_then(|s| s.data_attr.clone());
  
      crate_contexts.push(CrateContext {
        pkg_name: own_package.name.clone(),
        pkg_version: own_package.version.clone(),
        licenses: licenses,
        features: node.features.clone().unwrap_or(Vec::new()),
        is_root_dependency: root_direct_deps.contains(&node.id),
        metadeps: Vec::new(), /* TODO(acmcarther) */
        dependencies: non_skipped_normal_deps,
        build_dependencies: non_skipped_build_deps,
        dev_dependencies: dev_deps,
        path: path,
        // UNWRAP: Safe -- struct derived from package set
        build_path: package_id_to_build_path.get(&own_package.id).unwrap().clone(),
        build_script_target: build_script_target,
        targets: targets_sans_build_script,
        platform_triple: settings.target.to_owned(),
        additional_deps: additional_deps,
        additional_flags: additional_flags,
        extra_aliased_targets: extra_aliased_targets,
        data_attr: data_attr,
        sha256: own_package.sha256.clone(),
      })
    }

    Ok(crate_contexts)
  }

  fn produce_targets(&self, package: &Package) -> CargoResult<Vec<BuildTarget>> {
    let mut targets = Vec::new();
    for target in package.targets.iter() {
      let manifest_pathbuf = PathBuf::from(&package.manifest_path);
      assert!(manifest_pathbuf.is_absolute());

      let crate_path_prefix = manifest_pathbuf.parent().unwrap().display().to_string();

      // Trim the manifest_path parent dir from the target path (to give us the crate-local path)
      let mut local_path_str = target.src_path.clone().split_off(crate_path_prefix.len() + 1);

      // Some crates have a weird prefix, trim that.
      if local_path_str.starts_with("./") {
        local_path_str = local_path_str.split_off(2);
      }

      for kind in target.kind.iter() {
        targets.push(BuildTarget {
          name: target.name.clone(),
          path: local_path_str.clone(),
          kind: kind.clone(),
        });
      }
    }

    Ok(targets)
  }
}

fn prune_skipped_deps(
  deps: &Vec<BuildDependency>,
  crate_settings: &CrateSettings,
) -> Vec<BuildDependency> {
  deps
    .iter()
    .filter(|d| !crate_settings.skipped_deps.contains(&format!("{}-{}", d.name, d.version)))
    .map(|dep| dep.clone())
    .collect::<Vec<_>>()
}

fn load_and_dedup_licenses(licenses: &str) -> Vec<LicenseData> {
  let mut rating_to_license_name = HashMap::new();
  for (license_name, license_type) in license::get_available_licenses(licenses) {
    let rating = license_type.to_bazel_rating();

    if rating_to_license_name.contains_key(&rating) {
      let mut license_names_str: &mut String = rating_to_license_name.get_mut(&rating).unwrap();
      license_names_str.push_str(",");
      license_names_str.push_str(&license_name);
    } else {
      rating_to_license_name.insert(rating, license_name.to_owned());
    }
  }

  let mut license_data_list = rating_to_license_name
    .into_iter()
    .map(|(rating, name)| LicenseData {
      name: name,
      rating: rating.to_owned(),
    })
    .collect::<Vec<_>>();

  // Make output deterministic
  license_data_list.sort_by_key(|d| d.rating.clone());

  license_data_list
}

#[cfg(test)]
mod tests {
  use super::*;
  use hamcrest::core::expect;
  use hamcrest::prelude::*;
  use metadata::Metadata;
  use metadata::ResolveNode;
  use metadata::testing as metadata_testing;
<<<<<<< HEAD
  use metadata::testing::StubMetadataFetcher;
  use settings::RazeSettings;
=======
>>>>>>> aadff8b7
  use settings::testing as settings_testing;

  const ROOT_NODE_IDX: usize = 0;

  fn dummy_workspace_files() -> CargoWorkspaceFiles {
    CargoWorkspaceFiles {
      toml_path: PathBuf::from("/tmp/Cargo.toml"),
      lock_path_opt: None,
    }
  }

  fn minimum_valid_metadata() -> Metadata {
    let mut metadata = metadata_testing::dummy_metadata();
    metadata.resolve.root = "test_root_id".to_owned();
    metadata.resolve.nodes.push(ResolveNode {
      id: "test_root_id".to_owned(),
      dependencies: Vec::new(),
      features: None,
    });
    let mut test_package = metadata_testing::dummy_package();
    test_package.name = "test_root".to_owned();
    test_package.id = "test_root_id".to_owned();
    metadata.packages.push(test_package);

    metadata
  }

  fn minimum_dependency_metadata() -> Metadata {
    let mut metadata = minimum_valid_metadata();
    metadata.resolve.nodes[ROOT_NODE_IDX].dependencies.push("test_dep_id".to_owned());
    metadata.resolve.nodes.push(ResolveNode {
      id: "test_dep_id".to_owned(),
      dependencies: Vec::new(),
      features: None,
    });
    let mut test_dep = metadata_testing::dummy_package();
    test_dep.name = "test_dep".to_owned();
    test_dep.id = "test_dep_id".to_owned();
    test_dep.version = "test_version".to_owned();
    metadata.packages.push(test_dep);
    metadata
  }

  #[test]
  fn test_license_loading_works_with_no_license() {
    let no_license_data = vec![
      LicenseData {
        name: "no license".to_owned(),
        rating: "restricted".to_owned(),
      },
    ];

    assert_eq!(load_and_dedup_licenses(""), no_license_data);
    assert_eq!(load_and_dedup_licenses("///"), no_license_data);
  }

  #[test]
  fn test_license_loading_dedupes_equivalent_licenses() {
    // WTFPL is "disallowed",but we map that down to the same thing as GPL
    assert_eq!(
      load_and_dedup_licenses("Unlicense/ WTFPL /GPL-3.0"),
      vec![
        LicenseData {
          name: "GPL-3.0,WTFPL".to_owned(),
          rating: "restricted".to_owned(),
        },
        LicenseData {
          name: "Unlicense".to_owned(),
          rating: "unencumbered".to_owned(),
        },
      ]
    );
  }

  #[test]
  fn test_plan_build_missing_resolve_fails() {
    let mut fetcher = StubMetadataFetcher::with_metadata(metadata_testing::dummy_metadata());
    let mut planner = BuildPlannerImpl::new(&mut fetcher);
    let planned_build_res =
      planner.plan_build(&settings_testing::dummy_raze_settings(), dummy_workspace_files());

    println!("{:#?}", planned_build_res);
    assert!(planned_build_res.is_err());
  }

  #[test]
  fn test_plan_build_missing_package_in_metadata() {
    let mut metadata = metadata_testing::dummy_metadata();
    metadata.resolve.root = "test_root".to_owned();
    metadata.resolve.nodes.push(ResolveNode {
      id: "test_root".to_owned(),
      dependencies: Vec::new(),
      features: None,
    });

    let mut fetcher = StubMetadataFetcher::with_metadata(metadata);
    let mut planner = BuildPlannerImpl::new(&mut fetcher);
    let planned_build_res =
      planner.plan_build(&settings_testing::dummy_raze_settings(), dummy_workspace_files());

    println!("{:#?}", planned_build_res);
    assert!(planned_build_res.is_err());
  }

  #[test]
  fn test_plan_build_minimum_workspace() {
    let mut fetcher = StubMetadataFetcher::with_metadata(minimum_valid_metadata());
    let mut planner = BuildPlannerImpl::new(&mut fetcher);
    let planned_build_res =
      planner.plan_build(&settings_testing::dummy_raze_settings(), dummy_workspace_files());

    println!("{:#?}", planned_build_res);
    assert!(planned_build_res.unwrap().crate_contexts.is_empty());
  }

  #[test]
  fn test_plan_build_minimum_root_dependency() {
    let mut fetcher = StubMetadataFetcher::with_metadata(minimum_dependency_metadata());
    let mut planner = BuildPlannerImpl::new(&mut fetcher);
    let planned_build_res =
      planner.plan_build(&settings_testing::dummy_raze_settings(), dummy_workspace_files());

    println!("{:#?}", planned_build_res);
    let planned_build = planned_build_res.unwrap();
    assert_eq!(planned_build.crate_contexts.len(), 1);
    let dep = planned_build.crate_contexts.get(0).unwrap();
    assert_eq!(dep.pkg_name, "test_dep");
    assert_eq!(dep.is_root_dependency, true);
  }

  #[test]
  fn test_plan_build_verifies_vendored_state() {
    let mut settings = settings_testing::dummy_raze_settings();
    settings.genmode = GenMode::Vendored;

    let mut fetcher = StubMetadataFetcher::with_metadata(minimum_dependency_metadata());
    let mut planner = BuildPlannerImpl::new(&mut fetcher);
    let planned_build_res = planner.plan_build(&settings, dummy_workspace_files());

    println!("{:#?}", planned_build_res);
    assert!(planned_build_res.is_err());
  }

  // TODO(acmcarther): Add tests:
  // TODO(acmcarther): Extra flags work
  // TODO(acmcarther): Extra deps work
  // TODO(acmcarther): Buildrs works
  // TODO(acmcarther): Extra aliases work
  // TODO(acmcarther): Skipped deps work
}<|MERGE_RESOLUTION|>--- conflicted
+++ resolved
@@ -418,16 +418,10 @@
 #[cfg(test)]
 mod tests {
   use super::*;
-  use hamcrest::core::expect;
-  use hamcrest::prelude::*;
   use metadata::Metadata;
   use metadata::ResolveNode;
   use metadata::testing as metadata_testing;
-<<<<<<< HEAD
   use metadata::testing::StubMetadataFetcher;
-  use settings::RazeSettings;
-=======
->>>>>>> aadff8b7
   use settings::testing as settings_testing;
 
   const ROOT_NODE_IDX: usize = 0;
