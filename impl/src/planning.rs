// Copyright 2018 Google Inc.
//
// Licensed under the Apache License, Version 2.0 (the "License");
// you may not use this file except in compliance with the License.
// You may obtain a copy of the License at
//
//      http://www.apache.org/licenses/LICENSE-2.0
//
// Unless required by applicable law or agreed to in writing, software
// distributed under the License is distributed on an "AS IS" BASIS,
// WITHOUT WARRANTIES OR CONDITIONS OF ANY KIND, either express or implied.
// See the License for the specific language governing permissions and
// limitations under the License.

use cargo::CargoError;
use cargo::core::dependency::Platform;
use cargo::core::SourceId;
use cargo::util::CargoResult;
use context::BuildDependency;
use context::BuildTarget;
use context::CrateContext;
use context::LicenseData;
use context::GitRepo;
use context::WorkspaceContext;
use license;
use metadata::CargoWorkspaceFiles;
use metadata::Metadata;
use metadata::MetadataFetcher;
use metadata::Package;
use metadata::PackageId;
use metadata::ResolveNode;
use settings::CrateSettings;
use settings::GenMode;
use settings::RazeSettings;
<<<<<<< HEAD
use slug;
=======
use serde_json;
>>>>>>> efa6ea21
use std::collections::HashMap;
use std::collections::HashSet;
use std::fs;
use std::path::PathBuf;
use std::str;
use std::str::FromStr;
use util;

/** An entity that can produce an organized, planned build ready to be rendered. */
pub trait BuildPlanner {
  fn plan_build(
    &mut self,
    settings: &RazeSettings,
    files: CargoWorkspaceFiles,
  ) -> CargoResult<PlannedBuild>;
}

/** The default implementation of a BuildPlanner. */
pub struct BuildPlannerImpl<'fetcher> {
  metadata_fetcher: &'fetcher mut MetadataFetcher,
}

/** A ready-to-be-rendered build, containing renderable context for each crate. */
#[derive(Debug)]
pub struct PlannedBuild {
  pub workspace_context: WorkspaceContext,
  pub crate_contexts: Vec<CrateContext>,
}

impl<'fetcher> BuildPlanner for BuildPlannerImpl<'fetcher> {
  fn plan_build(
    &mut self,
    settings: &RazeSettings,
    files: CargoWorkspaceFiles,
  ) -> CargoResult<PlannedBuild> {
    let metadata = try!(self.metadata_fetcher.fetch_metadata(files));
    if settings.genmode == GenMode::Vendored {
      try!(self.check_crates_vendored(&metadata));
    }
    let workspace_context = WorkspaceContext {
      workspace_path: settings.workspace_path.clone(),
      platform_triple: settings.target.clone(),
      gen_workspace_prefix: settings.gen_workspace_prefix.clone(),
    };

    let crate_contexts = try!(self.produce_crate_contexts(&settings, &metadata));

    Ok(PlannedBuild {
      crate_contexts: crate_contexts,
      workspace_context: workspace_context,
    })
  }
}

impl<'fetcher> BuildPlannerImpl<'fetcher> {
  pub fn new(metadata_fetcher: &'fetcher mut MetadataFetcher) -> BuildPlannerImpl<'fetcher> {
    BuildPlannerImpl {
      metadata_fetcher: metadata_fetcher,
    }
  }

  fn check_crates_vendored(&self, metadata: &Metadata) -> CargoResult<()> {
    for package in metadata.packages.iter() {
      // Don't expect the root crate to be vendored
      if package.id == metadata.resolve.root {
        continue;
      }

      let full_name = format!("{}-{}", package.name, package.version);
      let path = format!("./vendor/{}/", full_name);

      if fs::metadata(&path).is_err() {
        return Err(CargoError::from(format!(
          "failed to find {}. Either switch to \"Remote\" genmode, or run `cargo vendor -x` first.",
          &path
        )));
      };
    }

    Ok(())
  }

  fn get_root_deps(&self, metadata: &Metadata) -> CargoResult<Vec<PackageId>> {
    let root_resolve_node_opt = {
      let root_id = &metadata.resolve.root;
      metadata.resolve.nodes.iter().find(|node| &node.id == root_id)
    };
    let root_resolve_node = if root_resolve_node_opt.is_some() {
      // UNWRAP: Guarded above
      root_resolve_node_opt.unwrap()
    } else {
      eprintln!("Resolve was: {:#?}", metadata.resolve);
      eprintln!("root_id: {:?}", metadata.resolve.root);
      return Err(CargoError::from("Resolve did not contain root crate!"));
    };
    Ok(root_resolve_node.dependencies.clone())
  }

  fn produce_crate_contexts(
    &self,
    settings: &RazeSettings,
    metadata: &Metadata,
  ) -> CargoResult<Vec<CrateContext>> {
    let root_direct_deps = try!(self.get_root_deps(&metadata));
    let packages_by_id = metadata
      .packages
      .iter()
      .map(|p| (p.id.clone(), p.clone()))
      .collect::<HashMap<PackageId, Package>>();
    let (package_id_to_build_path, package_id_to_default_build_target) = {
      let mut package_id_to_build_path = HashMap::new();
      let mut package_id_to_default_build_target = HashMap::new();

      for package in metadata.packages.iter() {
        let sanitized_name = slug::slugify(&package.name).replace("-", "_");
        let build_path = match settings.genmode {
          GenMode::Remote => {
            let sanitized_version = slug::slugify(&package.version).replace("-", "_");
            format!(
              "@{}__{}__{}//",
              settings.gen_workspace_prefix, sanitized_name, sanitized_version
            )
          },
          GenMode::Vendored => {
            format!("{}/vendor/{}-{}", settings.workspace_path, package.name, package.version)
          },
        };
        package_id_to_default_build_target
          .insert(package.id.clone(), format!("{}:{}", build_path, sanitized_name));
        package_id_to_build_path.insert(package.id.clone(), build_path);
      }

      (package_id_to_build_path, package_id_to_default_build_target)
    };

    // Verify that all nodes are present in package list
    {
      let mut missing_nodes = Vec::new();
      for node in metadata.resolve.nodes.iter() {
        if !packages_by_id.contains_key(&node.id) {
          missing_nodes.push(&node.id);
        }
      }
      if !missing_nodes.is_empty() {
        // This implies that we either have a mistaken understanding of Cargo resolution, or that
        // it broke.
        return Err(CargoError::from(format!(
          "Metadata.packages list was missing keys: {:?}",
          missing_nodes
        )));
      }
    }

    // Verify that user settings are being used
    {
      let mut name_to_versions = HashMap::new();
      for package in metadata.packages.iter() {
        name_to_versions
          .entry(package.name.clone())
          .or_insert(HashSet::new())
          .insert(package.version.clone());
      }
      let empty_set = HashSet::new();
      for (name, versions) in settings.crates.iter() {
        for v in versions.keys() {
          let alternatives = name_to_versions.get(name).unwrap_or(&empty_set);
          if !alternatives.contains(v) {
            let help = if alternatives.is_empty() {
              "no alternatives found.".to_owned()
            } else {
              format!("did you mean one of {}-{:?}?", name, alternatives)
            };
            eprintln!("Found unused raze settings for {}-{}, {}", name, v, help);
          }
        }
      }
    }

    let mut crate_contexts = Vec::new();
    // TODO(acmcarther): handle unwrap
    let platform_attrs = util::fetch_attrs(&settings.target).unwrap();
    let mut sorted_nodes: Vec<&ResolveNode> = metadata.resolve.nodes.iter().collect();
    sorted_nodes.sort_unstable_by_key(|n| &n.id);
    for node in sorted_nodes.into_iter() {
      let own_package = packages_by_id.get(&node.id).unwrap();
      let full_name = format!("{}-{}", own_package.name, own_package.version);
      let path = format!("./vendor/{}/", full_name);

      // Skip the root package (which is probably a junk package, by convention)
      if own_package.id == metadata.resolve.root {
        continue;
      }

      // UNWRAP: Safe given unwrap during serialize step of metadata
      let own_source_id = own_package.source.as_ref()
        .map(|s| serde_json::from_str::<SourceId>(&s).unwrap());


      // Resolve dependencies into types
      let mut build_dep_names = Vec::new();
      let mut dev_dep_names = Vec::new();
      let mut normal_dep_names = Vec::new();
      for dep in own_package.dependencies.iter() {
        if dep.target.is_some() {
          // UNWRAP: Safe from above check
          let target_str = dep.target.as_ref().unwrap();
          let platform = try!(Platform::from_str(target_str));

          // Skip this dep if it doesn't match our platform attributes
          if !platform.matches(&settings.target, Some(&platform_attrs)) {
            continue;
          }
        }

        match dep.kind.as_ref().map(|v| v.as_str()) {
          None | Some("normal") => normal_dep_names.push(dep.name.clone()),
          Some("dev") => dev_dep_names.push(dep.name.clone()),
          Some("build") => build_dep_names.push(dep.name.clone()),
          something_else => panic!(
            "Unhandlable dependency type {:?} for {} on {} detected!",
            something_else, own_package.name, dep.name
          ),
        }
      }

      let mut build_deps = Vec::new();
      let mut dev_deps = Vec::new();
      let mut normal_deps = Vec::new();
      for dep_id in node.dependencies.iter() {
        // UNWRAP(s): Safe from verification of packages_by_id
        let dep_package = packages_by_id.get(dep_id.as_str()).unwrap();
        let build_target = package_id_to_default_build_target.get(dep_id).unwrap();

        let build_dependency = BuildDependency {
          name: dep_package.name.clone(),
          version: dep_package.version.clone(),
          build_target: build_target.clone(),
        };
        if build_dep_names.contains(&dep_package.name) {
          build_deps.push(build_dependency.clone());
        }

        if dev_dep_names.contains(&dep_package.name) {
          dev_deps.push(build_dependency.clone());
        }

        if normal_dep_names.contains(&dep_package.name) {
          normal_deps.push(build_dependency);
        }
      }
      build_deps.sort();
      dev_deps.sort();
      normal_deps.sort();

      let is_git = own_source_id.as_ref().map_or(false, SourceId::is_git);
      let git_data = if is_git {
        // UNWRAP: is_git true implies own_source_id exists
        let s = own_source_id.as_ref().unwrap();
        Some(GitRepo {
          remote: s.url().to_string(),
          commit: s.precise().unwrap().to_owned(),
        })
      } else {
        None
      };

      let mut targets = try!(self.produce_targets(&own_package, &own_source_id, settings));
      targets.sort();

      let possible_crate_settings =
        settings.crates.get(&own_package.name).and_then(|c| c.get(&own_package.version));

      let should_gen_buildrs =
        possible_crate_settings.map(|s| s.gen_buildrs.clone()).unwrap_or(false);
      let build_script_target = if should_gen_buildrs {
        targets.iter().find(|t| t.kind.as_str() == "custom-build").cloned()
      } else {
        None
      };

      let targets_sans_build_script =
        targets.into_iter().filter(|t| t.kind.as_str() != "custom-build").collect::<Vec<_>>();

      let additional_deps =
        possible_crate_settings.map(|s| s.additional_deps.clone()).unwrap_or(Vec::new());

      let additional_flags =
        possible_crate_settings.map(|s| s.additional_flags.clone()).unwrap_or(Vec::new());

      let extra_aliased_targets =
        possible_crate_settings.map(|s| s.extra_aliased_targets.clone()).unwrap_or(Vec::new());

      // Skip generated dependencies explicitly designated to be skipped (potentially due to
      // being replaced or customized as part of additional_deps)
      let non_skipped_normal_deps = possible_crate_settings
        .map(|s| prune_skipped_deps(&normal_deps, s))
        .unwrap_or_else(|| normal_deps);
      let non_skipped_build_deps = possible_crate_settings
        .map(|s| prune_skipped_deps(&build_deps, s))
        .unwrap_or_else(|| build_deps);

      let license_str = own_package.license.as_ref().map(|s| s.as_str()).unwrap_or("");
      let licenses = load_and_dedup_licenses(license_str);

      let data_attr = possible_crate_settings.and_then(|s| s.data_attr.clone());
  
      crate_contexts.push(CrateContext {
        pkg_name: own_package.name.clone(),
        pkg_version: own_package.version.clone(),
        licenses: licenses,
        features: node.features.clone().unwrap_or(Vec::new()),
        is_root_dependency: root_direct_deps.contains(&node.id),
        metadeps: Vec::new(), /* TODO(acmcarther) */
        dependencies: non_skipped_normal_deps,
        build_dependencies: non_skipped_build_deps,
        dev_dependencies: dev_deps,
        path: path,
        // UNWRAP: Safe -- struct derived from package set
        build_path: package_id_to_build_path.get(&own_package.id).unwrap().clone(),
        build_script_target: build_script_target,
        targets: targets_sans_build_script,
        platform_triple: settings.target.to_owned(),
        additional_deps: additional_deps,
        additional_flags: additional_flags,
        extra_aliased_targets: extra_aliased_targets,
        data_attr: data_attr,
        git_data: git_data,
        sha256: own_package.sha256.clone(),
      })
    }

    Ok(crate_contexts)
  }


  fn produce_targets(&self, package: &Package, source_id: &Option<SourceId>, settings: &RazeSettings) -> CargoResult<Vec<BuildTarget>> {
    let mut targets = Vec::new();
    for target in package.targets.iter() {
      let manifest_pathbuf = PathBuf::from(&package.manifest_path);
      assert!(manifest_pathbuf.is_absolute());

      let is_git = source_id.as_ref().map_or(false, SourceId::is_git);
      let local_root = match (settings.genmode.clone(), is_git) {
        // UNWRAP: We know from source_id that this is a git package, so it must have a repo root
        (GenMode::Remote, true) => try!(package_git_root(&manifest_pathbuf)).to_str().unwrap().to_owned(),
        _ => manifest_pathbuf.parent().unwrap().display().to_string(),
      };

      // Trim the manifest_path parent dir from the target path (to give us the crate-local path)
<<<<<<< HEAD
      let mut local_path_str = target.src_path.clone().split_off(crate_path_prefix.len() + 1);
=======
      let mut local_path_str = target
        .src_path
        .clone()
        .split_off(local_root.len() + 1);
>>>>>>> efa6ea21

      // Some crates have a weird prefix, trim that.
      if local_path_str.starts_with("./") {
        local_path_str = local_path_str.split_off(2);
      }

      for kind in target.kind.iter() {
        targets.push(BuildTarget {
          name: target.name.clone(),
          path: local_path_str.clone(),
          kind: kind.clone(),
        });
      }
    }

    Ok(targets)
  }
}

fn prune_skipped_deps(
  deps: &Vec<BuildDependency>,
  crate_settings: &CrateSettings,
) -> Vec<BuildDependency> {
  deps
    .iter()
    .filter(|d| !crate_settings.skipped_deps.contains(&format!("{}-{}", d.name, d.version)))
    .map(|dep| dep.clone())
    .collect::<Vec<_>>()
}

fn load_and_dedup_licenses(licenses: &str) -> Vec<LicenseData> {
  let mut rating_to_license_name = HashMap::new();
  for (license_name, license_type) in license::get_available_licenses(licenses) {
    let rating = license_type.to_bazel_rating();

    if rating_to_license_name.contains_key(&rating) {
      let mut license_names_str: &mut String = rating_to_license_name.get_mut(&rating).unwrap();
      license_names_str.push_str(",");
      license_names_str.push_str(&license_name);
    } else {
      rating_to_license_name.insert(rating, license_name.to_owned());
    }
  }

  let mut license_data_list = rating_to_license_name
    .into_iter()
    .map(|(rating, name)| LicenseData {
      name: name,
      rating: rating.to_owned(),
    })
    .collect::<Vec<_>>();

  // Make output deterministic
  license_data_list.sort_by_key(|d| d.rating.clone());

  license_data_list
}

fn package_git_root(manifest: &PathBuf) -> CargoResult<PathBuf> {
  let cloned = manifest.clone();
  let mut check_path = cloned.as_path();
  while let Some(c) = check_path.parent() {
    let joined = c.join(".git");
    if joined.is_dir() {
      return Ok(c.to_path_buf());
    } else {
      check_path = c;
    }
  }

  // Reached filesystem root and did not find Git repo
  Err(CargoError::from(format!("Unable to locate git repository root for manifest {:?}", manifest)))
}

#[cfg(test)]
mod tests {
  use super::*;
  use metadata::Metadata;
  use metadata::ResolveNode;
  use metadata::testing as metadata_testing;
  use metadata::testing::StubMetadataFetcher;
  use settings::testing as settings_testing;

  const ROOT_NODE_IDX: usize = 0;

  fn dummy_workspace_files() -> CargoWorkspaceFiles {
    CargoWorkspaceFiles {
      toml_path: PathBuf::from("/tmp/Cargo.toml"),
      lock_path_opt: None,
    }
  }

  fn minimum_valid_metadata() -> Metadata {
    let mut metadata = metadata_testing::dummy_metadata();
    metadata.resolve.root = "test_root_id".to_owned();
    metadata.resolve.nodes.push(ResolveNode {
      id: "test_root_id".to_owned(),
      dependencies: Vec::new(),
      features: None,
    });
    let mut test_package = metadata_testing::dummy_package();
    test_package.name = "test_root".to_owned();
    test_package.id = "test_root_id".to_owned();
    metadata.packages.push(test_package);

    metadata
  }

  fn minimum_dependency_metadata() -> Metadata {
    let mut metadata = minimum_valid_metadata();
    metadata.resolve.nodes[ROOT_NODE_IDX].dependencies.push("test_dep_id".to_owned());
    metadata.resolve.nodes.push(ResolveNode {
      id: "test_dep_id".to_owned(),
      dependencies: Vec::new(),
      features: None,
    });
    let mut test_dep = metadata_testing::dummy_package();
    test_dep.name = "test_dep".to_owned();
    test_dep.id = "test_dep_id".to_owned();
    test_dep.version = "test_version".to_owned();
    metadata.packages.push(test_dep);
    metadata
  }

  #[test]
  fn test_license_loading_works_with_no_license() {
    let no_license_data = vec![
      LicenseData {
        name: "no license".to_owned(),
        rating: "restricted".to_owned(),
      },
    ];

    assert_eq!(load_and_dedup_licenses(""), no_license_data);
    assert_eq!(load_and_dedup_licenses("///"), no_license_data);
  }

  #[test]
  fn test_license_loading_dedupes_equivalent_licenses() {
    // WTFPL is "disallowed",but we map that down to the same thing as GPL
    assert_eq!(
      load_and_dedup_licenses("Unlicense/ WTFPL /GPL-3.0"),
      vec![
        LicenseData {
          name: "GPL-3.0,WTFPL".to_owned(),
          rating: "restricted".to_owned(),
        },
        LicenseData {
          name: "Unlicense".to_owned(),
          rating: "unencumbered".to_owned(),
        },
      ]
    );
  }

  #[test]
  fn test_plan_build_missing_resolve_fails() {
    let mut fetcher = StubMetadataFetcher::with_metadata(metadata_testing::dummy_metadata());
    let mut planner = BuildPlannerImpl::new(&mut fetcher);
    let planned_build_res =
      planner.plan_build(&settings_testing::dummy_raze_settings(), dummy_workspace_files());

    println!("{:#?}", planned_build_res);
    assert!(planned_build_res.is_err());
  }

  #[test]
  fn test_plan_build_missing_package_in_metadata() {
    let mut metadata = metadata_testing::dummy_metadata();
    metadata.resolve.root = "test_root".to_owned();
    metadata.resolve.nodes.push(ResolveNode {
      id: "test_root".to_owned(),
      dependencies: Vec::new(),
      features: None,
    });

    let mut fetcher = StubMetadataFetcher::with_metadata(metadata);
    let mut planner = BuildPlannerImpl::new(&mut fetcher);
    let planned_build_res =
      planner.plan_build(&settings_testing::dummy_raze_settings(), dummy_workspace_files());

    println!("{:#?}", planned_build_res);
    assert!(planned_build_res.is_err());
  }

  #[test]
  fn test_plan_build_minimum_workspace() {
    let mut fetcher = StubMetadataFetcher::with_metadata(minimum_valid_metadata());
    let mut planner = BuildPlannerImpl::new(&mut fetcher);
    let planned_build_res =
      planner.plan_build(&settings_testing::dummy_raze_settings(), dummy_workspace_files());

    println!("{:#?}", planned_build_res);
    assert!(planned_build_res.unwrap().crate_contexts.is_empty());
  }

  #[test]
  fn test_plan_build_minimum_root_dependency() {
    let mut fetcher = StubMetadataFetcher::with_metadata(minimum_dependency_metadata());
    let mut planner = BuildPlannerImpl::new(&mut fetcher);
    let planned_build_res =
      planner.plan_build(&settings_testing::dummy_raze_settings(), dummy_workspace_files());

    println!("{:#?}", planned_build_res);
    let planned_build = planned_build_res.unwrap();
    assert_eq!(planned_build.crate_contexts.len(), 1);
    let dep = planned_build.crate_contexts.get(0).unwrap();
    assert_eq!(dep.pkg_name, "test_dep");
    assert_eq!(dep.is_root_dependency, true);
  }

  #[test]
  fn test_plan_build_verifies_vendored_state() {
    let mut settings = settings_testing::dummy_raze_settings();
    settings.genmode = GenMode::Vendored;

    let mut fetcher = StubMetadataFetcher::with_metadata(minimum_dependency_metadata());
    let mut planner = BuildPlannerImpl::new(&mut fetcher);
    let planned_build_res = planner.plan_build(&settings, dummy_workspace_files());

    println!("{:#?}", planned_build_res);
    assert!(planned_build_res.is_err());
  }

  // TODO(acmcarther): Add tests:
  // TODO(acmcarther): Extra flags work
  // TODO(acmcarther): Extra deps work
  // TODO(acmcarther): Buildrs works
  // TODO(acmcarther): Extra aliases work
  // TODO(acmcarther): Skipped deps work
}<|MERGE_RESOLUTION|>--- conflicted
+++ resolved
@@ -32,11 +32,8 @@
 use settings::CrateSettings;
 use settings::GenMode;
 use settings::RazeSettings;
-<<<<<<< HEAD
 use slug;
-=======
 use serde_json;
->>>>>>> efa6ea21
 use std::collections::HashMap;
 use std::collections::HashSet;
 use std::fs;
@@ -233,7 +230,6 @@
       // UNWRAP: Safe given unwrap during serialize step of metadata
       let own_source_id = own_package.source.as_ref()
         .map(|s| serde_json::from_str::<SourceId>(&s).unwrap());
-
 
       // Resolve dependencies into types
       let mut build_dep_names = Vec::new();
@@ -386,14 +382,10 @@
       };
 
       // Trim the manifest_path parent dir from the target path (to give us the crate-local path)
-<<<<<<< HEAD
-      let mut local_path_str = target.src_path.clone().split_off(crate_path_prefix.len() + 1);
-=======
       let mut local_path_str = target
         .src_path
         .clone()
         .split_off(local_root.len() + 1);
->>>>>>> efa6ea21
 
       // Some crates have a weird prefix, trim that.
       if local_path_str.starts_with("./") {
