// Copyright 2018 Google Inc.
//
// Licensed under the Apache License, Version 2.0 (the "License");
// you may not use this file except in compliance with the License.
// You may obtain a copy of the License at
//
//      http://www.apache.org/licenses/LICENSE-2.0
//
// Unless required by applicable law or agreed to in writing, software
// distributed under the License is distributed on an "AS IS" BASIS,
// WITHOUT WARRANTIES OR CONDITIONS OF ANY KIND, either express or implied.
// See the License for the specific language governing permissions and
// limitations under the License.

use cargo::CargoError;
use cargo::core::Workspace;
use cargo::core::dependency::Kind as CargoKind;
use cargo::ops;
use cargo::ops::Packages;
use cargo::util::CargoResult;
use cargo::util::Config;
use serde_json;
use std::collections::HashMap;
use std::fs;
use std::env;
use std::path::PathBuf;
use std::process::Command;
use tempdir::TempDir;
use util;

pub type PackageId = String;
pub type FeatureOrDependency = String;
pub type Kind = String;
pub type TargetSpec = String;

/**
 * An entity that can retrive deserialized metadata for a Cargo Workspace.
 *
 * The "CargoInternalsMetadataFetcher" is probably the one you want.
 *
 * Usage of ..Subcommand.. is waiting on a cargo release containing
 * https://github.com/rust-lang/cargo/pull/5122
 */
pub trait MetadataFetcher {
  fn fetch_metadata(&mut self, files: CargoWorkspaceFiles) -> CargoResult<Metadata>;
}

/** The local Cargo workspace files to be used for build planning .*/
pub struct CargoWorkspaceFiles {
  pub toml_path: PathBuf,
  pub lock_path_opt: Option<PathBuf>,
}

#[derive(Debug, Clone, Deserialize, PartialEq, Eq)]
pub struct Metadata {
  pub packages: Vec<Package>,
  pub resolve: Resolve,
  pub workspace_members: Vec<PackageId>,
  pub target_directory: String,
  pub version: i64,
}

#[derive(Debug, Clone, Deserialize, PartialEq, Eq)]
pub struct Package {
  pub name: String,
  pub version: String,
  pub id: PackageId,
  pub license: Option<String>,
  pub license_file: Option<String>,
  pub description: Option<String>,
  pub source: Option<String>,
  pub dependencies: Vec<Dependency>,
  pub targets: Vec<Target>,
  pub features: HashMap<String, Vec<FeatureOrDependency>>,
  pub manifest_path: String,
  pub sha256: Option<String>,
}

#[derive(Debug, Clone, Deserialize, PartialEq, Eq)]
pub struct Dependency {
  pub name: String,
  pub source: String,
  pub req: String,
  pub kind: Option<Kind>,
  #[serde(default = "default_dependency_field_optional")] pub optional: bool,
  #[serde(default = "default_dependency_field_use_default_features")]
  pub use_default_features: bool,
  pub features: Vec<FeatureOrDependency>,
  pub target: Option<TargetSpec>,
}

#[derive(Debug, Clone, Deserialize, PartialEq, Eq)]
pub struct Target {
  pub name: String,
  pub kind: Vec<String>,
  pub crate_types: Vec<String>,
  pub src_path: String,
}

#[derive(Debug, Clone, Deserialize, PartialEq, Eq)]
pub struct Resolve {
  pub nodes: Vec<ResolveNode>,
  pub root: PackageId,
}

#[derive(Debug, Clone, Deserialize, PartialEq, Eq)]
pub struct ResolveNode {
  pub id: PackageId,
  pub dependencies: Vec<PackageId>,
  // Optional due to recent feature addition in Cargo.
  pub features: Option<Vec<String>>,
}

/** A workspace metadata fetcher that uses the Cargo Metadata subcommand. */
#[allow(dead_code)]
pub struct CargoSubcommandMetadataFetcher;

/**
 * A workspace metadata fetcher that uses Cargo's internals.
 *
 * !DANGER DANGER!
 * This struct is very hard to test as it uses Cargo's stateful internals, please take care when
 * changing it.
 * !DANGER DANGER!
 */
pub struct CargoInternalsMetadataFetcher<'config> {
  cargo_config: &'config Config,
}

impl MetadataFetcher for CargoSubcommandMetadataFetcher {
  fn fetch_metadata(&mut self, files: CargoWorkspaceFiles) -> CargoResult<Metadata> {
    assert!(files.toml_path.is_file());
    assert!(
      files
        .lock_path_opt
        .as_ref()
        .map(|p| p.is_file())
        .unwrap_or(true)
    );

    // Copy files into a temp directory
    // UNWRAP: Guarded by function assertion
    let cargo_tempdir = {
      let dir = try!(
        TempDir::new("cargo_raze_metadata_dir").map_err(|_| CargoError::from("creating tempdir"))
      );
      {
        let dir_path = dir.path();
        let new_toml_path = dir_path.join(files.toml_path.file_name().unwrap());
        try!(
          fs::copy(files.toml_path, new_toml_path)
            .map_err(|_| CargoError::from("copying cargo toml"))
        );
        if let Some(lock_path) = files.lock_path_opt {
          let new_lock_path = dir_path.join(lock_path.file_name().unwrap());
          try!(
            fs::copy(lock_path, new_lock_path).map_err(|_| CargoError::from("copying cargo lock"))
          );
        }
      }
      dir
    };

    // Shell out to cargo
    let exec_output = try!(
      Command::new("cargo")
        .current_dir(cargo_tempdir.path())
        .args(&["metadata", "--format-version", "1"])
        .output()
        .map_err(|_| CargoError::from("running `cargo metadata`"))
    );

    // Handle command errs
    let stdout_str =
      String::from_utf8(exec_output.stdout).unwrap_or("[unparsable bytes]".to_owned());
    if !exec_output.status.success() {
      let stderr_str =
        String::from_utf8(exec_output.stderr).unwrap_or("[unparsable bytes]".to_owned());
      println!("`cargo metadata` failed. Inspect Cargo.toml for issues!");
      println!("stdout: {}", stdout_str);
      println!("stderr: {}", stderr_str);
      return Err(CargoError::from("running `cargo metadata`"));
    }

    // Parse and yield metadata
    serde_json::from_str::<Metadata>(&stdout_str)
      .map_err(|_| CargoError::from("parsing `cargo metadata` output"))
  }
}

impl<'config> MetadataFetcher for CargoInternalsMetadataFetcher<'config> {
  fn fetch_metadata(&mut self, files: CargoWorkspaceFiles) -> CargoResult<Metadata> {
    let manifest = if files.toml_path.is_relative() {
      env::current_dir().unwrap().join(&files.toml_path)
    } else {
      files.toml_path
    };
    let ws = try!(Workspace::new(&manifest, &self.cargo_config));
    let specs = Packages::All.into_package_id_specs(&ws)?;
    let root_name = specs.iter().next().unwrap().name().to_owned();

    let (resolved_packages, cargo_resolve) =
      ops::resolve_ws_precisely(&ws, None, &[], false, false, &specs)?;

    let root_package_id = try!(
      cargo_resolve
        .iter()
        .filter(|dep| dep.name() == root_name)
        .next()
        .ok_or(CargoError::from("root crate should be in cargo resolve"))
    ).to_string();

    let mut packages = Vec::new();
    let mut resolve = Resolve {
      nodes: Vec::new(),
      root: root_package_id,
    };

    for id in cargo_resolve.iter() {
      let dependencies = cargo_resolve.deps(id).map(|p| p.to_string()).collect();
      let features = cargo_resolve
        .features_sorted(id)
        .iter()
        .map(|s| s.to_string())
        .collect();
      resolve.nodes.push(ResolveNode {
        id: id.to_string(),
        dependencies: dependencies,
        features: Some(features),
      })
    }

    for package_id in resolved_packages.package_ids() {
      // TODO(acmcarther): Justify this unwrap
      let package = resolved_packages.get(&package_id).unwrap().clone();
      let manifest_metadata = package.manifest().metadata();

      let mut dependencies = Vec::new();
      for dependency in package.dependencies().iter() {
        dependencies.push(Dependency {
          name: dependency.name().to_string(),
          // UNWRAP: It's cargo's responsibility to ensure a serializable source_id
          source: serde_json::to_string(dependency.source_id()).unwrap(),
          req: dependency.version_req().to_string(),
          kind: match dependency.kind() {
            CargoKind::Normal => None,
            CargoKind::Development => Some("dev".to_owned()),
            CargoKind::Build => Some("build".to_owned()),
          },
          optional: dependency.is_optional(),
          use_default_features: dependency.uses_default_features(),
          features: dependency.features().iter().cloned().collect(),
          target: dependency.platform().map(|p| p.to_string()),
        });
      }

      let mut targets = Vec::new();
      for target in package.targets().iter() {
        let crate_types = target
          .rustc_crate_types()
          .iter()
          .map(|t| t.to_string())
          .collect();
        targets.push(Target {
          name: target.name().to_owned(),
          kind: util::kind_to_kinds(target.kind()),
          crate_types: crate_types,
          src_path: target.src_path().display().to_string(),
        });
      }

      let mut features = HashMap::new();
      for (feature, features_or_dependencies) in package.summary().features().iter() {
        features.insert(feature.clone(), features_or_dependencies.clone());
      }

<<<<<<< HEAD
      // UNWRAP: It's cargo's responsibility to ensure a serializable source_id
      let pkg_source = serde_json::to_string(package_id.source_id()).unwrap();
=======
      // Cargo use SHA256 for checksum so we can use them directly
      let sha256 = package.manifest().summary().checksum().map(ToString::to_string);

>>>>>>> 3b0d4962
      packages.push(Package {
        name: package.name().to_string(),
        version: package.version().to_string(),
        id: package_id.to_string(),
        license: manifest_metadata.license.clone(),
        license_file: manifest_metadata.license_file.clone(),
        description: manifest_metadata.description.clone(),
        source: Some(pkg_source),
        dependencies: dependencies,
        targets: targets,
        features: features,
        manifest_path: package.manifest_path().display().to_string(),
        sha256: sha256,
      });
    }

    let workspace_members = ws.members()
      .map(|pkg| pkg.package_id().to_string())
      .collect();

    Ok(Metadata {
      packages: packages,
      resolve: resolve,
      workspace_members: workspace_members,
      target_directory: ws.target_dir().display().to_string(),
      version: 0, /* not generated via subcomand */
    })
  }
}

impl<'config> CargoInternalsMetadataFetcher<'config> {
  pub fn new(cargo_config: &'config Config) -> CargoInternalsMetadataFetcher<'config> {
    CargoInternalsMetadataFetcher {
      cargo_config: cargo_config,
    }
  }
}

fn default_dependency_field_optional() -> bool {
  // Dependencies are implicitly required.
  // TODO(acmcarther): Citation?
  false
}

fn default_dependency_field_use_default_features() -> bool {
  // Default features are used by default
  // Citation: https://doc.rust-lang.org/cargo/reference/manifest.html#rules
  true
}

#[cfg(test)]
pub mod testing {
  use super::*;

  pub struct StubMetadataFetcher {
    metadata: Metadata,
  }

  impl MetadataFetcher for StubMetadataFetcher {
    fn fetch_metadata(&mut self, _: CargoWorkspaceFiles) -> CargoResult<Metadata> {
      Ok(self.metadata.clone())
    }
  }

  impl StubMetadataFetcher {
    pub fn with_metadata(metadata: Metadata) -> StubMetadataFetcher {
      StubMetadataFetcher { metadata: metadata }
    }
  }

  pub fn dummy_package() -> Package {
    Package {
      name: String::new(),
      version: String::new(),
      id: String::new(),
      license: None,
      license_file: None,
      description: None,
      source: None,
      dependencies: Vec::new(),
      targets: Vec::new(),
      features: HashMap::new(),
      manifest_path: String::new(),
      sha256: None,
    }
  }

  pub fn dummy_metadata() -> Metadata {
    Metadata {
      packages: Vec::new(),
      resolve: dummy_resolve(),
      workspace_members: Vec::new(),
      target_directory: String::new(),
      version: 1,
    }
  }

  pub fn dummy_resolve() -> Resolve {
    Resolve {
      nodes: Vec::new(),
      root: String::new(),
    }
  }
}

#[cfg(test)]
mod tests {
  use super::*;
  use serde_json;
  use std::fs::File;
  use std::io::Write;

  fn basic_toml() -> &'static str {
    "
[package]
name = \"test\"
version = \"0.0.1\"

[lib]
path = \"not_a_file.rs\"
    "
  }

  fn basic_lock() -> &'static str {
    "
[[package]]
name = \"test\"
version = \"0.0.1\"
dependencies = [
]
    "
  }

  #[test]
  fn test_metadata_deserializes_correctly() {
    let metadata_file_contents = include_str!("../test_fixtures/metadata.txt");
    serde_json::from_str::<Metadata>(metadata_file_contents).unwrap();
  }

  #[test]
  fn test_cargo_subcommand_metadata_fetcher_works_without_lock() {
    let dir = TempDir::new("test_cargo_raze_metadata_dir").unwrap();
    let toml_path = dir.path().join("Cargo.toml");
    let mut toml = File::create(&toml_path).unwrap();
    toml.write_all(basic_toml().as_bytes()).unwrap();
    let files = CargoWorkspaceFiles {
      toml_path: toml_path,
      lock_path_opt: None,
    };

    let mut fetcher = CargoSubcommandMetadataFetcher;

    fetcher.fetch_metadata(files).unwrap();
  }

  #[test]
  fn test_cargo_subcommand_metadata_fetcher_works_with_lock() {
    let dir = TempDir::new("test_cargo_raze_metadata_dir").unwrap();
    let toml_path = {
      let path = dir.path().join("Cargo.toml");
      let mut toml = File::create(&path).unwrap();
      toml.write_all(basic_toml().as_bytes()).unwrap();
      path
    };
    let lock_path = {
      let path = dir.path().join("Cargo.lock");
      let mut lock = File::create(&path).unwrap();
      lock.write_all(basic_lock().as_bytes()).unwrap();
      path
    };
    let files = CargoWorkspaceFiles {
      toml_path: toml_path,
      lock_path_opt: Some(lock_path),
    };

    let mut fetcher = CargoSubcommandMetadataFetcher;

    fetcher.fetch_metadata(files).unwrap();
  }

  #[test]
  fn test_cargo_subcommand_metadata_fetcher_handles_bad_files() {
    let dir = TempDir::new("test_cargo_raze_metadata_dir").unwrap();
    let toml_path = {
      let path = dir.path().join("Cargo.toml");
      let mut toml = File::create(&path).unwrap();
      toml.write_all(b"hello").unwrap();
      path
    };
    let files = CargoWorkspaceFiles {
      toml_path: toml_path,
      lock_path_opt: None,
    };

    let mut fetcher = CargoSubcommandMetadataFetcher;
    assert!(fetcher.fetch_metadata(files).is_err());
  }
}<|MERGE_RESOLUTION|>--- conflicted
+++ resolved
@@ -274,14 +274,12 @@
         features.insert(feature.clone(), features_or_dependencies.clone());
       }
 
-<<<<<<< HEAD
       // UNWRAP: It's cargo's responsibility to ensure a serializable source_id
       let pkg_source = serde_json::to_string(package_id.source_id()).unwrap();
-=======
+
       // Cargo use SHA256 for checksum so we can use them directly
       let sha256 = package.manifest().summary().checksum().map(ToString::to_string);
 
->>>>>>> 3b0d4962
       packages.push(Package {
         name: package.name().to_string(),
         version: package.version().to_string(),
