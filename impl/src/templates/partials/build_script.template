rust_binary(
    name = "{{ crate_name_sanitized }}_build_script",
    srcs = glob(["**/*.rs"]),
    {%- if crate.build_script_target.path %}
    crate_root = "{{ crate.build_script_target.path }}",
    {%- else %}
    crate_root = "build.rs",
    {%- endif %}
    deps = [
      {%- for dependency in crate.build_dependencies %}
        "{{dependency.build_target}}",
      {%- endfor %}
    ],
    rustc_flags = [
        "--cap-lints allow",
        "--target={{crate.platform_triple}}",
    ],
    crate_features = [
      {%- for feature in crate.features %}
      "{{feature}}",
      {%- endfor %}
    ],
    data = glob(["*"]),
    version = "{{ crate.pkg_version }}",
    visibility = ["//visibility:private"],
)

genrule(
    name = "{{ crate_name_sanitized  }}_build_script_executor",
    srcs = glob(["*", "**/*.rs"]),
    outs = ["{{ crate_name_sanitized  }}_out_dir_outputs.tar.gz"],
    tools = [
      ":{{ crate_name_sanitized  }}_build_script",
    ],
    local = 1,
<<<<<<< HEAD
    cmd = "mkdir -p {{ crate_name_sanitized}}_out_dir_outputs/;"
        + " (export CARGO_MANIFEST_DIR=\"$$PWD/$$(dirname $(location :Cargo.toml))\";"
=======
    cmd = "mkdir {{ crate_name_sanitized}}_out_dir_outputs/;"
        + " (export CARGO_MANIFEST_DIR=\"$$PWD/{{ workspace.workspace_path | replace(from="//", to="") }}/vendor/{{ crate.pkg_name }}-{{ crate.pkg_version }}\";"
>>>>>>> 930d8a8d
        + " export TARGET='{{ crate.platform_triple }}';"
        + " export RUST_BACKTRACE=1;"
        {%- for feature in crate.features %}
        + " export CARGO_FEATURE_{{ feature | upper | replace(from="-", to="_") }}=1;"
        {%- endfor %}
        + " export OUT_DIR=$$PWD/{{ crate_name_sanitized }}_out_dir_outputs;"
        + " export BINARY_PATH=\"$$PWD/$(location :{{ crate_name_sanitized }}_build_script)\";"
        + " export OUT_TAR=$$PWD/$@;"
        + " cd $$(dirname $(location :Cargo.toml)) && $$BINARY_PATH && tar -czf $$OUT_TAR -C $$OUT_DIR .)"
)<|MERGE_RESOLUTION|>--- conflicted
+++ resolved
@@ -33,13 +33,8 @@
       ":{{ crate_name_sanitized  }}_build_script",
     ],
     local = 1,
-<<<<<<< HEAD
     cmd = "mkdir -p {{ crate_name_sanitized}}_out_dir_outputs/;"
         + " (export CARGO_MANIFEST_DIR=\"$$PWD/$$(dirname $(location :Cargo.toml))\";"
-=======
-    cmd = "mkdir {{ crate_name_sanitized}}_out_dir_outputs/;"
-        + " (export CARGO_MANIFEST_DIR=\"$$PWD/{{ workspace.workspace_path | replace(from="//", to="") }}/vendor/{{ crate.pkg_name }}-{{ crate.pkg_version }}\";"
->>>>>>> 930d8a8d
         + " export TARGET='{{ crate.platform_triple }}';"
         + " export RUST_BACKTRACE=1;"
         {%- for feature in crate.features %}
