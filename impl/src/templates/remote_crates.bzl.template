--- conflicted
+++ resolved
@@ -8,11 +8,14 @@
     if not native.existing_rule(name):
         native.new_http_archive(name=name, **kwargs)
 
+def _new_git_repository(name, **kwargs):
+    if not native.existing_rule(name):
+        native.new_git_repository(name=name, **kwargs)
+
 def {{workspace.gen_workspace_prefix}}_fetch_remote_crates():
 {% for crate in crates %}
-<<<<<<< HEAD
     {%- if crate.git_data %}
-    native.new_git_repository(
+    _new_git_repository(
         name = "{{workspace.gen_workspace_prefix}}__{{crate.pkg_name | slugify | replace(from="-", to="_")}}__{{crate.pkg_version | slugify | replace(from="-", to="_")}}",
         remote = "{{crate.git_data.remote}}",
         commit = "{{crate.git_data.commit}}",
@@ -20,10 +23,7 @@
         init_submodules = True
     )
     {%- else %}
-    native.new_http_archive(
-=======
     _new_http_archive(
->>>>>>> aadff8b7
         name = "{{workspace.gen_workspace_prefix}}__{{crate.pkg_name | slugify | replace(from="-", to="_")}}__{{crate.pkg_version | slugify | replace(from="-", to="_")}}",
         url = "https://crates-io.s3-us-west-1.amazonaws.com/crates/{{crate.pkg_name}}/{{crate.pkg_name}}-{{crate.pkg_version}}.crate",
         type = "tar.gz",
