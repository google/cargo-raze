// Copyright 2018 Google Inc.
//
// Licensed under the Apache License, Version 2.0 (the "License");
// you may not use this file except in compliance with the License.
// You may obtain a copy of the License at
//
//      http://www.apache.org/licenses/LICENSE-2.0
//
// Unless required by applicable law or agreed to in writing, software
// distributed under the License is distributed on an "AS IS" BASIS,
// WITHOUT WARRANTIES OR CONDITIONS OF ANY KIND, either express or implied.
// See the License for the specific language governing permissions and
// limitations under the License.

use cargo::CargoError;
use cargo::core::Dependency;
use cargo::core::Package as CargoPackage;
use cargo::core::PackageId;
use cargo::core::PackageSet;
use cargo::core::Resolve;
use cargo::core::SourceId;
use cargo::core::Workspace;
use cargo::core::dependency::Kind;
use cargo::core::manifest::ManifestMetadata;
use cargo::ops;
use cargo::ops::Packages;
use cargo::util::CargoResult;
use cargo::util::Cfg;
use cargo::util::Config;
use cargo::util::ToUrl;
use context::BuildDependency;
use context::BuildTarget;
use context::CrateContext;
use context::LicenseData;
use context::WorkspaceContext;
<<<<<<< HEAD
use license;
=======
use settings::CrateSettings;
>>>>>>> 25090ae8
use settings::GenMode;
use settings::RazeSettings;
use std::collections::HashMap;
use std::collections::HashSet;
use std::env;
use std::fs;
use std::ops::Deref;
use std::path::Path;
use std::str;
use util;

pub struct PlannedBuild {
  pub workspace_context: WorkspaceContext,
  pub crate_contexts: Vec<CrateContext>,
}

pub struct BuildPlanner<'a> {
  settings: RazeSettings,
  cargo_config: &'a Config,
  platform_attrs: Vec<Cfg>,
  registry: Option<SourceId>,
}

impl<'a> BuildPlanner<'a> {
  pub fn new(settings: RazeSettings, cargo_config: &'a Config) -> CargoResult<BuildPlanner<'a>> {
    Ok(BuildPlanner {
      platform_attrs: try!(util::fetch_attrs(&settings.target)),
      cargo_config: cargo_config,
      registry: None,
      settings: settings,
    })
  }

  pub fn set_registry_from_url(&mut self, host: String) -> CargoResult<()> {
    match host.to_url().map(|url| SourceId::for_registry(&url)) {
      Ok(registry_id) => {
        self.registry = Some(registry_id);
        Ok(())
      },
      Err(value) => Err(CargoError::from(value)),
    }
  }

  pub fn plan_build(&self) -> CargoResult<PlannedBuild> {
    let ResolvedPlan {
      root_name,
      packages,
      resolve,
    } = try!(ResolvedPlan::resolve_from_files(&self.cargo_config));

    let root_package_id = try!(
      resolve
        .iter()
        .filter(|dep| dep.name() == root_name)
        .next()
        .ok_or(CargoError::from("root crate should be in cargo resolve"))
    );
    let root_direct_deps = resolve.deps(&root_package_id).cloned().collect::<HashSet<_>>();

    let mut crate_contexts = Vec::new();

    let source_id = match self.registry.clone() {
      Some(v) => v,
      None => try!(SourceId::crates_io(&self.cargo_config)),
    };

    for id in try!(find_all_package_ids(source_id, &resolve)) {
      let package = packages.get(&id).unwrap().clone();
      let mut features = resolve.features(&id).clone().into_iter().collect::<Vec<_>>();
      features.sort();
      let full_name = format!("{}-{}", id.name(), id.version());
      let path = format!("./vendor/{}-{}/", id.name(), id.version());

      // Verify that package is really vendored
      if self.settings.genmode == GenMode::Vendored {
        try!(fs::metadata(&path).map_err(|_| CargoError::from(format!(
          "failed to find {}. Either switch to \"Remote\" genmode, or run `cargo vendor -x` first.",
          &path
        ))));
      }

      // Identify all possible dependencies
      let PlannedDeps {
        mut build_deps,
        mut dev_deps,
        mut normal_deps,
      } = PlannedDeps::find_all_deps(
        &id,
        &package,
        &resolve,
        &self.settings.target,
        &self.platform_attrs,
      );
      build_deps.sort();
      dev_deps.sort();
      normal_deps.sort();

      let mut targets = try!(identify_targets(&full_name, &package));
      targets.sort();

      let possible_crate_settings =
        self.settings.crates.get(id.name()).and_then(|c| c.get(&id.version().to_string()));

      let should_gen_buildrs =
        possible_crate_settings.map(|s| s.gen_buildrs.clone()).unwrap_or(false);
      let build_script_target = if should_gen_buildrs {
        targets.iter().find(|t| t.kind.deref() == "custom-build").cloned()
      } else {
        None
      };

      let targets_sans_build_script =
        targets.into_iter().filter(|t| t.kind.deref() != "custom-build").collect::<Vec<_>>();

      let additional_deps =
        possible_crate_settings.map(|s| s.additional_deps.clone()).unwrap_or(Vec::new());

      let additional_flags =
        possible_crate_settings.map(|s| s.additional_flags.clone()).unwrap_or(Vec::new());

      let extra_aliased_targets =
        possible_crate_settings.map(|s| s.extra_aliased_targets.clone()).unwrap_or(Vec::new());

      // Skip generated dependencies explicitly designated to be skipped (potentially due to
      // being replaced or customized as part of additional_deps)
      let non_skipped_normal_deps = possible_crate_settings
        .map(|s| prune_skipped_deps(&normal_deps, s))
        .unwrap_or_else(|| normal_deps);
      let non_skipped_build_deps = possible_crate_settings
        .map(|s| prune_skipped_deps(&build_deps, s))
        .unwrap_or_else(|| build_deps);

      let licenses = load_and_dedup_licenses(&package.manifest().metadata());

      crate_contexts.push(CrateContext {
        pkg_name: id.name().to_owned(),
        pkg_version: id.version().to_string(),
        licenses: licenses,
        features: features,
        is_root_dependency: root_direct_deps.contains(&id),
        metadeps: Vec::new(), /* TODO(acmcarther) */
        dependencies: non_skipped_normal_deps,
        build_dependencies: non_skipped_build_deps,
        dev_dependencies: dev_deps,
        path: path,
        build_script_target: build_script_target,
        targets: targets_sans_build_script,
        platform_triple: self.settings.target.to_owned(),
        additional_deps: additional_deps,
        additional_flags: additional_flags,
        extra_aliased_targets: extra_aliased_targets,
      })
    }

    let workspace_context = WorkspaceContext {
      workspace_path: self.settings.workspace_path.clone(),
      platform_triple: self.settings.target.clone(),
      gen_workspace_prefix: self.settings.gen_workspace_prefix.clone(),
    };

    crate_contexts.sort_by_key(|context| format!("{}-{}", context.pkg_name, context.pkg_version));

    Ok(PlannedBuild {
      workspace_context: workspace_context,
      crate_contexts: crate_contexts,
    })
  }
}

/** The set of all included dependencies for Cargo's dependency categories. */
pub struct PlannedDeps {
  pub build_deps: Vec<BuildDependency>,
  pub dev_deps: Vec<BuildDependency>,
  pub normal_deps: Vec<BuildDependency>,
}

impl PlannedDeps {
  /**
   * Identifies the full set of cargo dependencies for the provided package id using cargo's
   * resolution details.
   */
  pub fn find_all_deps(
    id: &PackageId,
    package: &CargoPackage,
    resolve: &Resolve,
    platform_triple: &str,
    platform_attrs: &Vec<Cfg>,
  ) -> PlannedDeps {
    let platform_deps = package
      .dependencies()
      .iter()
      .filter(|dep| {
        dep.platform().map(|p| p.matches(&platform_triple, Some(&platform_attrs))).unwrap_or(true)
      })
      .cloned()
      .collect::<Vec<Dependency>>();
    let build_deps = util::take_kinded_dep_names(&platform_deps, Kind::Build);
    let dev_deps = util::take_kinded_dep_names(&platform_deps, Kind::Development);
    let normal_deps = util::take_kinded_dep_names(&platform_deps, Kind::Normal);
    let resolved_deps = resolve
      .deps(&id)
      .into_iter()
      .map(|dep| BuildDependency {
        name: dep.name().to_owned(),
        version: dep.version().to_string(),
      })
      .collect::<Vec<BuildDependency>>();

    PlannedDeps {
      normal_deps: resolved_deps
        .iter()
        .filter(|d| normal_deps.contains(&d.name))
        .cloned()
        .collect(),
      build_deps: resolved_deps.iter().filter(|d| build_deps.contains(&d.name)).cloned().collect(),
      dev_deps: resolved_deps.into_iter().filter(|d| dev_deps.contains(&d.name)).collect(),
    }
  }
}

/** A synthesized Cargo dependency resolution. */
pub struct ResolvedPlan<'a> {
  pub root_name: String,
  pub packages: PackageSet<'a>,
  pub resolve: Resolve,
}

impl<'a> ResolvedPlan<'a> {
  /**
   * Performs Cargo's own build plan resolution, yielding the root crate, the set of packages, and
   * the resolution graph.
   */
  pub fn resolve_from_files(cargo_config: &Config) -> CargoResult<ResolvedPlan> {
    let lockfile = Path::new("Cargo.lock");
    let manifest_path = lockfile.parent().unwrap().join("Cargo.toml");
    let manifest = env::current_dir().unwrap().join(&manifest_path);
    let ws = try!(Workspace::new(&manifest, cargo_config));
    let specs = Packages::All.into_package_id_specs(&ws)?;
    let root_name = specs.iter().next().unwrap().name().to_owned();

    let (packages, resolve) = ops::resolve_ws_precisely(&ws, None, &[], false, false, &specs)?;

    Ok(ResolvedPlan {
      root_name: root_name,
      packages: packages,
      resolve: resolve,
    })
  }
}

/** Enumerates the set of all possibly relevant packages for the Cargo dependencies */
fn find_all_package_ids(registry_id: SourceId, resolve: &Resolve) -> CargoResult<Vec<PackageId>> {
  try!(fs::metadata("Cargo.lock").map_err(|_| CargoError::from(
    "failed to find Cargo.lock. Please run `cargo generate-lockfile` first."
  )));

  let mut package_ids =
    resolve.iter().filter(|id| *id.source_id() == registry_id).cloned().collect::<Vec<_>>();
  package_ids.sort_by_key(|id| id.name().to_owned());
  Ok(package_ids)
}

/** Derives target objects from Cargo's target information. */
fn identify_targets(full_name: &str, package: &CargoPackage) -> CargoResult<Vec<BuildTarget>> {
  let partial_path = format!("{}/", full_name);
  let partial_path_byte_length = partial_path.as_bytes().len();
  let mut targets = Vec::new();

  for target in package.targets().iter() {
    let target_path_str = try!(target.src_path().to_str().ok_or(CargoError::from(format!(
      "path for {}'s target {} wasn't unicode",
      &full_name,
      target.name()
    )))).to_owned();
    let crate_name_str_idx =
      try!(target_path_str.find(&partial_path).ok_or(CargoError::from(format!(
        "path for {}'s target {} should have been in vendor directory",
        &full_name,
        target.name()
      ))));
    let local_path_bytes = target_path_str
      .bytes()
      .skip(crate_name_str_idx + partial_path_byte_length)
      .collect::<Vec<_>>();
    let local_path_str = String::from_utf8(local_path_bytes).unwrap();
    for kind in util::kind_to_kinds(target.kind()) {
      targets.push(BuildTarget {
        name: target.name().to_owned(),
        path: local_path_str.clone(),
        kind: kind,
      });
    }
  }

  Ok(targets)
}

<<<<<<< HEAD
fn load_and_dedup_licenses(metadata: &ManifestMetadata) -> Vec<LicenseData> {
  let mut cargo_license_string = String::new();
  if let Some(ref l) = metadata.license {
    cargo_license_string = l.clone();
  }

  let mut rating_to_license_name = HashMap::new();
  for (license_name, license_type) in license::get_available_licenses(&cargo_license_string) {
    let rating = license_type.to_bazel_rating();

    if rating_to_license_name.contains_key(&rating) {
      let mut license_names_str: &mut String = rating_to_license_name.get_mut(&rating).unwrap();
      license_names_str.push_str(",");
      license_names_str.push_str(&license_name);
    } else {
      rating_to_license_name.insert(rating, license_name);
    }
  }

  let mut license_data_list = rating_to_license_name
    .into_iter()
    .map(|(rating, name)| LicenseData {
      name: name,
      rating: rating.to_owned(),
    })
    .collect::<Vec<_>>();

  // Make output deterministic
  license_data_list.sort_by_key(|d| d.rating.clone());

  license_data_list
}

#[cfg(test)]
mod tests {
  use super::*;
  use cargo::core::manifest::ManifestMetadata;
  use std::collections::HashMap;

  fn make_manifest_metadata(licenses: Option<String>) -> ManifestMetadata {
    ManifestMetadata {
      authors: Vec::new(),
      keywords: Vec::new(),
      categories: Vec::new(),
      license: licenses,
      license_file: None,
      description: None,
      readme: None,
      homepage: None,
      repository: None,
      documentation: None,
      badges: HashMap::new(),
    }
  }

  #[test]
  fn license_loading_works_with_no_license() {
    let no_license_data = vec![
      LicenseData {
        name: "no license".to_owned(),
        rating: "restricted".to_owned(),
      },
    ];

    let metadata = make_manifest_metadata(None /* licenses */);
    assert_eq!(load_and_dedup_licenses(&metadata), no_license_data);

    let metadata = make_manifest_metadata(Some("".to_owned()));
    assert_eq!(load_and_dedup_licenses(&metadata), no_license_data);

    let metadata = make_manifest_metadata(Some("///".to_owned()));
    assert_eq!(load_and_dedup_licenses(&metadata), no_license_data);
  }

  #[test]
  fn license_loading_dedupes_equivalent_licenses() {
    // WTFPL is "disallowed",but we map that down tothe same thing as GPL
    let metadata = make_manifest_metadata(Some("Unlicense/ WTFPL /GPL-3.0".to_owned()));
    assert_eq!(
      load_and_dedup_licenses(&metadata),
      vec![
        LicenseData {
          name: "GPL-3.0,WTFPL".to_owned(),
          rating: "restricted".to_owned(),
        },
        LicenseData {
          name: "Unlicense".to_owned(),
          rating: "unencumbered".to_owned(),
        },
      ]
    );
  }
=======
fn prune_skipped_deps(
  deps: &Vec<BuildDependency>,
  crate_settings: &CrateSettings,
) -> Vec<BuildDependency> {
  deps
    .iter()
    .filter(|d| !crate_settings.skipped_deps.contains(&format!("{}-{}", d.name, d.version)))
    .map(|dep| dep.clone())
    .collect::<Vec<_>>()
>>>>>>> 25090ae8
}<|MERGE_RESOLUTION|>--- conflicted
+++ resolved
@@ -33,11 +33,8 @@
 use context::CrateContext;
 use context::LicenseData;
 use context::WorkspaceContext;
-<<<<<<< HEAD
 use license;
-=======
 use settings::CrateSettings;
->>>>>>> 25090ae8
 use settings::GenMode;
 use settings::RazeSettings;
 use std::collections::HashMap;
@@ -335,7 +332,17 @@
   Ok(targets)
 }
 
-<<<<<<< HEAD
+fn prune_skipped_deps(
+  deps: &Vec<BuildDependency>,
+  crate_settings: &CrateSettings,
+) -> Vec<BuildDependency> {
+  deps
+    .iter()
+    .filter(|d| !crate_settings.skipped_deps.contains(&format!("{}-{}", d.name, d.version)))
+    .map(|dep| dep.clone())
+    .collect::<Vec<_>>()
+}
+
 fn load_and_dedup_licenses(metadata: &ManifestMetadata) -> Vec<LicenseData> {
   let mut cargo_license_string = String::new();
   if let Some(ref l) = metadata.license {
@@ -428,15 +435,4 @@
       ]
     );
   }
-=======
-fn prune_skipped_deps(
-  deps: &Vec<BuildDependency>,
-  crate_settings: &CrateSettings,
-) -> Vec<BuildDependency> {
-  deps
-    .iter()
-    .filter(|d| !crate_settings.skipped_deps.contains(&format!("{}-{}", d.name, d.version)))
-    .map(|dep| dep.clone())
-    .collect::<Vec<_>>()
->>>>>>> 25090ae8
 }