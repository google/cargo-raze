--- conflicted
+++ resolved
@@ -340,13 +340,8 @@
   Ok(package_ids)
 }
 
-<<<<<<< HEAD
-/** Derives target objects from Cargo's target information.  */
-fn identify_targets(full_name: &str, package: &CargoPackage) -> CargoResult<Vec<BuildTarget>> {
-=======
 /** Derives target objects from Cargo's target information. */
 fn identify_targets(full_name: &str, cargo_targets: &[Target]) -> CargoResult<Vec<BuildTarget>> {
->>>>>>> c08631be
   let partial_path = format!("{}/", full_name);
   let partial_path_byte_length = partial_path.as_bytes().len();
   let mut targets = Vec::new();
