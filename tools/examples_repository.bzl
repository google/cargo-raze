--- conflicted
+++ resolved
@@ -74,9 +74,6 @@
         environment = {
             "CARGO": "{}/bin/cargo".format(repository_ctx.path(".")),
             "EXAMPLES_DIR": str(examples_dir),
-<<<<<<< HEAD
-        },
-=======
         }
 
     # Vendor sources
@@ -84,7 +81,6 @@
     results = repository_ctx.execute(
         command,
         environment = environment,
->>>>>>> c5c8cbd1
     )
 
     if results.return_code != 0:
